--- conflicted
+++ resolved
@@ -112,16 +112,9 @@
      *  @param _arbitrationCost Amount to pay the arbitrator.
      */
     function raiseDispute(uint _arbitrationCost) internal {
-<<<<<<< HEAD
         status = Status.DisputeCreated;
         disputeID = arbitrator.createDispute.value(_arbitrationCost)(amountOfChoices,arbitratorExtraData);
-        emit Dispute(arbitrator,disputeID,RULING_OPTIONS);
-        emit LinkMetaEvidence(arbitrator,disputeID,0);
-=======
-        status=Status.DisputeCreated;
-        disputeID=arbitrator.createDispute.value(_arbitrationCost)(AMOUNT_OF_CHOICES,arbitratorExtraData);
         emit Dispute(arbitrator,disputeID,0);
->>>>>>> e5a1ce10
     }
 
     /** @dev Reimburse partyA if partyB fails to pay the fee.
